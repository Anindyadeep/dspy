import ast
<<<<<<< HEAD
from copy import deepcopy
import dsp
from pydantic import BaseModel, Field, create_model
from pydantic.fields import FieldInfo
import typing
import types
from typing import Any, Type, Union, Dict, Tuple  # noqa: UP035
import re
=======
import re
import typing
from copy import deepcopy
from typing import Any, Dict, Tuple, Type, Union  # noqa: UP035

from pydantic import BaseModel, Field, create_model
from pydantic.fields import FieldInfo
>>>>>>> b2816c4a

import dsp
from dspy.signatures.field import InputField, OutputField, new_to_old_field


def signature_to_template(signature) -> dsp.Template:
    """Convert from new to legacy format."""
    return dsp.Template(
        signature.instructions,
        **{name: new_to_old_field(field) for name, field in signature.fields.items()},
    )


def _default_instructions(cls) -> str:
    inputs_ = ", ".join([f"`{field}`" for field in cls.input_fields])
    outputs_ = ", ".join([f"`{field}`" for field in cls.output_fields])
    return f"Given the fields {inputs_}, produce the fields {outputs_}."


class SignatureMeta(type(BaseModel)):
    def __call__(cls, *args, **kwargs):  # noqa: ANN002
        if cls is Signature:
            return make_signature(*args, **kwargs)
        return super().__call__(*args, **kwargs)

    def __new__(mcs, signature_name, bases, namespace, **kwargs):  # noqa: N804
        # Set `str` as the default type for all fields
        raw_annotations = namespace.get("__annotations__", {})
        for name, _field in namespace.items():
            if not name.startswith("__") and name not in raw_annotations:
                raw_annotations[name] = str
        namespace["__annotations__"] = raw_annotations

        # Let Pydantic do its thing
        cls = super().__new__(mcs, signature_name, bases, namespace, **kwargs)

        # If we don't have instructions, it might be because we are a derived generic type.
        # In that case, we should inherit the instructions from the base class.
        if cls.__doc__ is None:
            for base in bases:
                if isinstance(base, SignatureMeta):
                    doc = getattr(base, "__doc__", "")
                    if doc != "":
                        cls.__doc__ = doc

        # The more likely case is that the user has just not given us a type.
        # In that case, we should default to the input/output format.
        if cls.__doc__ is None:
            cls.__doc__ = _default_instructions(cls)

        # Ensure all fields are declared with InputField or OutputField
        cls._validate_fields()

        # Ensure all fields have a prefix
        for name, field in cls.model_fields.items():
            if "prefix" not in field.json_schema_extra:
                field.json_schema_extra["prefix"] = infer_prefix(name) + ":"
            if "desc" not in field.json_schema_extra:
                field.json_schema_extra["desc"] = f"${{{name}}}"

        return cls

    def _validate_fields(cls):
        for name, field in cls.model_fields.items():
            extra = field.json_schema_extra or {}
            field_type = extra.get("__dspy_field_type")
            if field_type not in ["input", "output"]:
                raise TypeError(
                    f"Field '{name}' in '{cls.__name__}' must be declared with InputField or OutputField. {field.json_schema_extra=}",
                )

    @property
    def signature(cls) -> str:
        in_args = ", ".join(cls.input_fields.keys())
        out_args = ", ".join(cls.output_fields.keys())
        return f"{in_args} -> {out_args}"

    @property
    def instructions(cls) -> str:
        return getattr(cls, "__doc__", "")

    def with_instructions(cls, instructions: str) -> Type["Signature"]:
        return Signature(cls.fields, instructions)

    @property
    def fields(cls) -> dict[str, FieldInfo]:
        # Make sure to give input fields before output fields
        return {**cls.input_fields, **cls.output_fields}

    def with_updated_fields(cls, name, type_=None, **kwargs) -> Type["Signature"]:
        """Update the field, name, in a new Signature type.

        Returns a new Signature type with the field, name, updated
        with fields[name].json_schema_extra[key] = value.
        """
        fields_copy = deepcopy(cls.fields)
        fields_copy[name].json_schema_extra = {
            **fields_copy[name].json_schema_extra,
            **kwargs,
        }
        if type_ is not None:
            fields_copy[name].annotation = type_
        return Signature(fields_copy, cls.instructions)

    @property
    def input_fields(cls) -> dict[str, FieldInfo]:
        return cls._get_fields_with_type("input")

    @property
    def output_fields(cls) -> dict[str, FieldInfo]:
        return cls._get_fields_with_type("output")

    def _get_fields_with_type(cls, field_type) -> dict[str, FieldInfo]:
        return {k: v for k, v in cls.model_fields.items() if v.json_schema_extra["__dspy_field_type"] == field_type}

    def prepend(cls, name, field, type_=None) -> Type["Signature"]:
        return cls.insert(0, name, field, type_)

    def append(cls, name, field, type_=None) -> Type["Signature"]:
        return cls.insert(-1, name, field, type_)

    def insert(cls, index: int, name: str, field, type_: Type = None) -> Type["Signature"]:
        # It's posisble to set the type as annotation=type in pydantic.Field(...)
        # But this may be annoying for users, so we allow them to pass the type
        if type_ is None:
            type_ = field.annotation
        if type_ is None:
            type_ = str

        input_fields = list(cls.input_fields.items())
        output_fields = list(cls.output_fields.items())

        # Choose the list to insert into based on the field type
        lst = input_fields if field.json_schema_extra["__dspy_field_type"] == "input" else output_fields
        # We support negative insert indices
        if index < 0:
            index += len(lst) + 1
        if index < 0 or index > len(lst):
            raise ValueError(f"Invalid index: {index}")
        lst.insert(index, (name, (type_, field)))

        new_fields = dict(input_fields + output_fields)
        return Signature(new_fields, cls.instructions)

    def equals(cls, other) -> bool:
        """Compare the JSON schema of two Pydantic models."""
        if not isinstance(other, type) or not issubclass(other, BaseModel):
            return False
        if cls.instructions != other.instructions:
            return False
        for name in cls.fields.keys() | other.fields.keys():
            if name not in other.fields or name not in cls.fields:
                return False
            # TODO: Should we compare the fields?
        return True

    def __repr__(cls):
        """Output a representation of the signature.

        Uses the form:
        Signature(question, context -> answer
            question: str = InputField(desc="..."),
            context: List[str] = InputField(desc="..."),
            answer: int = OutputField(desc="..."),
        ).
        """
        field_reprs = []
        for name, field in cls.fields.items():
            field_reprs.append(f"{name} = Field({field})")
        field_repr = "\n    ".join(field_reprs)
        return f"{cls.__name__}({cls.signature}\n    instructions={repr(cls.instructions)}\n    {field_repr}\n)"


# A signature for a predictor.
#
# You typically subclass it, like this:
# class MySignature(Signature):
#     input: str = InputField(desc="...")  # noqa: ERA001
#     output: int = OutputField(desc="...")  # noqa: ERA001
#
# You can call Signature("input1, input2 -> output1, output2") to create a new signature type.
# You can also include instructions, Signature("input -> output", "This is a test").
# But it's generally better to use the make_signature function.
#
# If you are not sure if your input is a string representation, (like "input1, input2 -> output1, output2"),
# or a signature, you can use the ensure_signature function.
#
# For compatibility with the legacy dsp format, you can use the signature_to_template function.
#
class Signature(BaseModel, metaclass=SignatureMeta):
    ""  # noqa: D419

    # Note: Don't put a docstring here, as it will become the default instructions
    # for any signature that doesn't define it's own instructions.
    pass


def ensure_signature(signature: Union[str, Type[Signature]]) -> Signature:
    if signature is None:
        return None
    if isinstance(signature, str):
        return Signature(signature)
    return signature


def make_signature(
    signature: Union[str, Dict[str, Tuple[type, FieldInfo]]],
    instructions: str = None,
    signature_name: str = "StringSignature",
) -> Type[Signature]:
    """Create a new Signature type with the given fields and instructions.

    Note:
        Even though we're calling a type, we're not making an instance of the type.
        In general, instances of Signature types are not allowed to be made. The call
        syntax is provided for convenience.

    Args:
        signature: The signature format, specified as "input1, input2 -> output1, output2".
        instructions: An optional prompt for the signature.
        signature_name: An optional name for the new signature type.
    """
    fields = _parse_signature(signature) if isinstance(signature, str) else signature

    # Validate the fields, this is important because we sometimes forget the
    # slightly unintuitive syntax with tuples of (type, Field)
    fixed_fields = {}
    for name, type_field in fields.items():
        if not isinstance(name, str):
            raise ValueError(f"Field names must be strings, not {type(name)}")
        if isinstance(type_field, FieldInfo):
            type_ = type_field.annotation
            field = type_field
        else:
            if not isinstance(type_field, tuple):
                raise ValueError(f"Field values must be tuples, not {type(type_field)}")
            type_, field = type_field
        # It might be better to be explicit about the type, but it currently would break
        # program of thought and teleprompters, so we just silently default to string.
        if type_ is None:
            type_ = str
        # if not isinstance(type_, type) and not isinstance(typing.get_origin(type_), type):
        if not isinstance(type_, (type, typing._GenericAlias, types.GenericAlias)):
            raise ValueError(f"Field types must be types, not {type(type_)}")
        if not isinstance(field, FieldInfo):
            raise ValueError(f"Field values must be Field instances, not {type(field)}")
        fixed_fields[name] = (type_, field)

    # Fixing the fields shouldn't change the order
    assert list(fixed_fields.keys()) == list(fields.keys())  # noqa: S101

    # Default prompt when no instructions are provided
    if instructions is None:
        sig = Signature(signature, "")  # Simple way to parse input/output fields
        instructions = _default_instructions(sig)

    return create_model(
        signature_name,
        __base__=Signature,
        __doc__=instructions,
        **fixed_fields,
    )


def _parse_signature(signature: str) -> Tuple[Type, Field]:
    pattern = r"^\s*[\w\s,:]+\s*->\s*[\w\s,:]+\s*$"
    if not re.match(pattern, signature):
        raise ValueError(f"Invalid signature format: '{signature}'")

    fields = {}
    inputs_str, outputs_str = map(str.strip, signature.split("->"))
    inputs = [v.strip() for v in inputs_str.split(",") if v.strip()]
    outputs = [v.strip() for v in outputs_str.split(",") if v.strip()]
    for name_type in inputs:
        name, type_ = _parse_named_type_node(name_type)
        fields[name] = (type_, InputField())
    for name_type in outputs:
        name, type_ = _parse_named_type_node(name_type)
        fields[name] = (type_, OutputField())

    return fields


def _parse_named_type_node(node, names=None) -> Any:
    parts = node.split(":")
    if len(parts) == 1:
        return parts[0], str
    name, type_str = parts
    type_ = _parse_type_node(ast.parse(type_str), names)
    return name, type_


def _parse_type_node(node, names=None) -> Any:
    """Recursively parse an AST node representing a type annotation.

    without using structural pattern matching introduced in Python 3.10.
    """
    if names is None:
        names = {}

    if isinstance(node, ast.Module):
        body = node.body
        if len(body) != 1:
            raise ValueError(f"Code is not syntactically valid: {node}")
        return _parse_type_node(body[0], names)

    if isinstance(node, ast.Expr):
        value = node.value
        return _parse_type_node(value, names)

    if isinstance(node, ast.Name):
        id_ = node.id
        if id_ in names:
            return names[id_]
        for type_ in [int, str, float, bool, list, tuple, dict]:
            if type_.__name__ == id_:
                return type_

    elif isinstance(node, ast.Subscript):
        base_type = _parse_type_node(node.value, names)
        arg_type = _parse_type_node(node.slice, names)
        return base_type[arg_type]

    elif isinstance(node, ast.Tuple):
        elts = node.elts
        return tuple(_parse_type_node(elt, names) for elt in elts)

    raise ValueError(f"Code is not syntactically valid: {node}")


def infer_prefix(attribute_name: str) -> str:
    """Infer a prefix from an attribute name."""
    # Convert camelCase to snake_case, but handle sequences of capital letters properly
    s1 = re.sub("(.)([A-Z][a-z]+)", r"\1_\2", attribute_name)
    intermediate_name = re.sub("([a-z0-9])([A-Z])", r"\1_\2", s1)

    # Insert underscores around numbers to ensure spaces in the final output
    with_underscores_around_numbers = re.sub(
        r"([a-zA-Z])(\d)",
        r"\1_\2",
        intermediate_name,
    )
    with_underscores_around_numbers = re.sub(
        r"(\d)([a-zA-Z])",
        r"\1_\2",
        with_underscores_around_numbers,
    )

    # Convert snake_case to 'Proper Title Case', but ensure acronyms are uppercased
    words = with_underscores_around_numbers.split("_")
    title_cased_words = []
    for word in words:
        if word.isupper():
            title_cased_words.append(word)
        else:
            title_cased_words.append(word.capitalize())

    return " ".join(title_cased_words)<|MERGE_RESOLUTION|>--- conflicted
+++ resolved
@@ -1,22 +1,12 @@
 import ast
-<<<<<<< HEAD
-from copy import deepcopy
-import dsp
-from pydantic import BaseModel, Field, create_model
-from pydantic.fields import FieldInfo
-import typing
+import re
 import types
-from typing import Any, Type, Union, Dict, Tuple  # noqa: UP035
-import re
-=======
-import re
 import typing
 from copy import deepcopy
 from typing import Any, Dict, Tuple, Type, Union  # noqa: UP035
 
 from pydantic import BaseModel, Field, create_model
 from pydantic.fields import FieldInfo
->>>>>>> b2816c4a
 
 import dsp
 from dspy.signatures.field import InputField, OutputField, new_to_old_field
