import functools
import json
from typing import Optional, Any, cast
import openai
import openai.error
from openai.openai_object import OpenAIObject
import backoff

from dsp.modules.lm import LM
from dsp.modules.cache_utils import CacheMemory, NotebookCacheMemory, cache_turn_on


def backoff_hdlr(details):
    """Handler from https://pypi.org/project/backoff/"""
    print(
        "Backing off {wait:0.1f} seconds after {tries} tries "
        "calling function {target} with kwargs "
        "{kwargs}".format(**details)
    )


<<<<<<< HEAD
class GPT3(LM):
    def __init__(self, model='text-davinci-002', api_key=None, **kwargs):
        super().__init__(model)
        if api_key:
            openai.api_key = api_key
            
        self.kwargs = {'model': model, 'temperature': 0.0, 'max_tokens': 150, 'top_p': 1,
                       'frequency_penalty': 0, 'presence_penalty': 0, 'n': 1, **kwargs} # TODO: add kwargs above for 
=======
class GPT3:
    """Wrapper around OpenAI's GPT-3 API.

    Currently supported models include `davinci`, `curie`, `babbage`, `ada`, `gpt-3.5-turbo`, and `gpt-3.5-turbo-0301`.
    """

    def __init__(
        self, model: str = "text-davinci-002", api_key: Optional[str] = None, **kwargs
    ):
        if api_key:
            openai.api_key = api_key

        self.kwargs = {
            "model": model,
            "temperature": 0.0,
            "max_tokens": 150,
            "top_p": 1,
            "frequency_penalty": 0,
            "presence_penalty": 0,
            "n": 1,
            **kwargs,
        }  # TODO: add kwargs above for </s>
>>>>>>> 871f0e18

        self.history: list[dict[str, Any]] = []

    def _basic_request(self, prompt: str, **kwargs) -> OpenAIObject:
        raw_kwargs = kwargs

        kwargs = {**self.kwargs, **kwargs}
        if kwargs["model"] in ("gpt-3.5-turbo", "gpt-3.5-turbo-0301"):
            # caching mechanism requires hashable kwargs
            kwargs["messages"] = json.dumps([{"role": "user", "content": prompt}])
            response = cached_gpt3_turbo_request(**kwargs)
        else:
            kwargs["prompt"] = prompt
            response = cached_gpt3_request(**kwargs)

        history = {
            "prompt": prompt,
            "response": response,
            "kwargs": kwargs,
            "raw_kwargs": raw_kwargs,
        }
        self.history.append(history)

        return response

<<<<<<< HEAD
    @backoff.on_exception(backoff.expo,
                          (openai.error.RateLimitError,
                           openai.error.ServiceUnavailableError),
                          max_time=1000,
                          on_backoff=backoff_hdlr)
    def request(self, prompt, **kwargs):
        return super().request(prompt, **kwargs)

    def __call__(self, prompt, only_completed=True, return_sorted=False, **kwargs):
=======
    @backoff.on_exception(
        backoff.expo,
        (openai.error.RateLimitError, openai.error.ServiceUnavailableError),
        max_time=1000,
        on_backoff=backoff_hdlr,
    )
    def request(self, prompt: str, **kwargs) -> OpenAIObject:
        """Handles retreival of GPT-3 completions whilst handling rate limiting and caching."""
        return self._basic_request(prompt, **kwargs)

    def print_green(self, text: str, end: str = "\n"):
        print("\x1b[32m" + str(text) + "\x1b[0m", end=end)

    def print_red(self, text: str, end: str = "\n"):
        print("\x1b[31m" + str(text) + "\x1b[0m", end=end)

    def inspect_history(self, n: int = 1):
        """Prints the last n prompts and their completions.
        TODO: print the valid choice that contains filled output field instead of the first
        """
        last_prompt = None
        printed = []

        for x in reversed(self.history[-100:]):
            prompt = x["prompt"]

            if prompt != last_prompt:
                printed.append((prompt, x["response"]["choices"]))

            last_prompt = prompt

            if len(printed) >= n:
                break

        for prompt, choices in reversed(printed):
            print("\n\n\n")
            print(prompt, end="")
            self.print_green(self._get_choice_text(choices[0]), end="")
            if len(choices) > 1:
                self.print_red(f" \t (and {len(choices)-1} other completions)", end="")
            print("\n\n\n")

    def _get_choice_text(self, choice: dict[str, Any]) -> str:
        if self.kwargs["model"] in ("gpt-3.5-turbo", "gpt-3.5-turbo-0301"):
            return choice["message"]["content"]
        return choice["text"]

    def __call__(
        self,
        prompt: str,
        only_completed: bool = True,
        return_sorted: bool = False,
        **kwargs,
    ) -> list[dict[str, Any]]:
        """Retrieves completions from GPT-3.

        Args:
            prompt (str): prompt to send to GPT-3
            only_completed (bool, optional): return only completed responses and ignores completion due to length. Defaults to True.
            return_sorted (bool, optional): sort the completion choices using the returned probabilities. Defaults to False.

        Returns:
            list[dict[str, Any]]: list of completion choices
        """
>>>>>>> 871f0e18
        assert only_completed, "for now"
        assert return_sorted is False, "for now"

        if kwargs.get("n", 1) > 1:
            if self.kwargs["model"] in ("gpt-3.5-turbo", "gpt-3.5-turbo-0301"):
                kwargs = {**kwargs}
            else:
                kwargs = {**kwargs, "logprobs": 5}

        response = self.request(prompt, **kwargs)
        choices = response["choices"]

        completed_choices = [c for c in choices if c["finish_reason"] != "length"]

        if only_completed and len(completed_choices):
            choices = completed_choices

        completions = [self._get_choice_text(c) for c in choices]

        if return_sorted and kwargs.get("n", 1) > 1:
            scored_completions = []

            for c in choices:
                tokens, logprobs = (
                    c["logprobs"]["tokens"],
                    c["logprobs"]["token_logprobs"],
                )

                if "<|endoftext|>" in tokens:
                    index = tokens.index("<|endoftext|>") + 1
                    tokens, logprobs = tokens[:index], logprobs[:index]

                avglog = sum(logprobs) / len(logprobs)
                scored_completions.append((avglog, self._get_choice_text(c)))

            scored_completions = sorted(scored_completions, reverse=True)
            completions = [c for _, c in scored_completions]

        return completions


@CacheMemory.cache
def cached_gpt3_request_v2(**kwargs):
    return openai.Completion.create(**kwargs)


@functools.lru_cache(maxsize=None if cache_turn_on else 0)
@NotebookCacheMemory.cache
def cached_gpt3_request_v2_wrapped(**kwargs):
    return cached_gpt3_request_v2(**kwargs)


cached_gpt3_request = cached_gpt3_request_v2_wrapped


@CacheMemory.cache
def _cached_gpt3_turbo_request_v2(**kwargs) -> OpenAIObject:
    kwargs["messages"] = json.loads(kwargs["messages"])
    return cast(OpenAIObject, openai.ChatCompletion.create(**kwargs))


@functools.lru_cache(maxsize=None if cache_turn_on else 0)
@NotebookCacheMemory.cache
def _cached_gpt3_turbo_request_v2_wrapped(**kwargs) -> OpenAIObject:
    return _cached_gpt3_turbo_request_v2(**kwargs)


cached_gpt3_turbo_request = _cached_gpt3_turbo_request_v2_wrapped<|MERGE_RESOLUTION|>--- conflicted
+++ resolved
@@ -19,17 +19,7 @@
     )
 
 
-<<<<<<< HEAD
 class GPT3(LM):
-    def __init__(self, model='text-davinci-002', api_key=None, **kwargs):
-        super().__init__(model)
-        if api_key:
-            openai.api_key = api_key
-            
-        self.kwargs = {'model': model, 'temperature': 0.0, 'max_tokens': 150, 'top_p': 1,
-                       'frequency_penalty': 0, 'presence_penalty': 0, 'n': 1, **kwargs} # TODO: add kwargs above for 
-=======
-class GPT3:
     """Wrapper around OpenAI's GPT-3 API.
 
     Currently supported models include `davinci`, `curie`, `babbage`, `ada`, `gpt-3.5-turbo`, and `gpt-3.5-turbo-0301`.
@@ -38,6 +28,7 @@
     def __init__(
         self, model: str = "text-davinci-002", api_key: Optional[str] = None, **kwargs
     ):
+        super().__init__(model)
         if api_key:
             openai.api_key = api_key
 
@@ -51,7 +42,6 @@
             "n": 1,
             **kwargs,
         }  # TODO: add kwargs above for </s>
->>>>>>> 871f0e18
 
         self.history: list[dict[str, Any]] = []
 
@@ -77,17 +67,6 @@
 
         return response
 
-<<<<<<< HEAD
-    @backoff.on_exception(backoff.expo,
-                          (openai.error.RateLimitError,
-                           openai.error.ServiceUnavailableError),
-                          max_time=1000,
-                          on_backoff=backoff_hdlr)
-    def request(self, prompt, **kwargs):
-        return super().request(prompt, **kwargs)
-
-    def __call__(self, prompt, only_completed=True, return_sorted=False, **kwargs):
-=======
     @backoff.on_exception(
         backoff.expo,
         (openai.error.RateLimitError, openai.error.ServiceUnavailableError),
@@ -152,7 +131,7 @@
         Returns:
             list[dict[str, Any]]: list of completion choices
         """
->>>>>>> 871f0e18
+        
         assert only_completed, "for now"
         assert return_sorted is False, "for now"
 
